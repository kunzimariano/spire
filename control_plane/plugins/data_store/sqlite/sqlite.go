package main

import (
	"errors"
	"github.com/hashicorp/go-plugin"
	"github.com/jinzhu/gorm"
	_ "github.com/jinzhu/gorm/dialects/sqlite"
<<<<<<< HEAD

	"github.com/spiffe/sri/common/plugin"
    // XXX . is not ideal here
	. "github.com/spiffe/sri/control_plane/plugins/data_store"
=======
	"github.com/satori/go.uuid"
	common "github.com/spiffe/sri/control_plane/plugins/common/proto"
	"github.com/spiffe/sri/control_plane/plugins/data_store"
	proto "github.com/spiffe/sri/control_plane/plugins/data_store/proto"
	"time"
>>>>>>> 06e8a7a2
)

var (
	pluginInfo = sriplugin.GetPluginInfoResponse{
		Description: "",
		DateCreated: "",
		Version:     "",
		Author:      "",
		Company:     "",
	}
)

type sqlitePlugin struct {
	db *gorm.DB
}

func (ds *sqlitePlugin) CreateFederatedEntry(
	req *CreateFederatedEntryRequest) (*CreateFederatedEntryResponse, error) {

	bundle := req.FederatedBundle
	if bundle == nil {
		return nil, errors.New("invalid request: no bundle given")
	}

	model := federatedBundle{
		SpiffeId: bundle.FederatedBundleSpiffeId,
		Bundle:   bundle.FederatedTrustBundle,
		Ttl:      bundle.Ttl,
	}

	if err := ds.db.Create(&model).Error; err != nil {
		return nil, err
	}

	return &CreateFederatedEntryResponse{}, nil
}

func (ds *sqlitePlugin) ListFederatedEntry(
	*ListFederatedEntryRequest) (*ListFederatedEntryResponse, error) {
	var entries []federatedBundle
	var response ListFederatedEntryResponse

	if err := ds.db.Find(&entries).Error; err != nil {
		return &response, err
	}

	for _, model := range entries {
		response.FederatedBundleSpiffeIdList = append(response.FederatedBundleSpiffeIdList, model.SpiffeId)
	}

	return &response, nil
}

func (ds *sqlitePlugin) UpdateFederatedEntry(
	req *UpdateFederatedEntryRequest) (*UpdateFederatedEntryResponse, error) {
	bundle := req.FederatedBundle

	if bundle == nil {
		return nil, errors.New("invalid request: no bundle given")
	}

	db := ds.db.Begin()

	var model federatedBundle

	if err := db.Find(&model, "spiffe_id = ?", bundle.FederatedBundleSpiffeId).Error; err != nil {
		db.Rollback()
		return nil, err
	}

	updates := federatedBundle{
		Bundle: bundle.FederatedTrustBundle,
		Ttl:    bundle.Ttl,
	}

	if err := db.Model(&model).Updates(updates).Error; err != nil {
		db.Rollback()
		return nil, err
	}

	return &UpdateFederatedEntryResponse{
		FederatedBundle: &FederatedBundle{
			FederatedBundleSpiffeId: model.SpiffeId,
			FederatedTrustBundle:    model.Bundle,
			Ttl:                     model.Ttl,
		},
	}, db.Commit().Error
}

func (ds *sqlitePlugin) DeleteFederatedEntry(
	req *DeleteFederatedEntryRequest) (*DeleteFederatedEntryResponse, error) {
	db := ds.db.Begin()

	var model federatedBundle

	if err := db.Find(&model, "spiffe_id = ?", req.FederatedBundleSpiffeId).Error; err != nil {
		db.Rollback()
		return nil, err
	}

	if err := db.Delete(&model).Error; err != nil {
		db.Rollback()
		return nil, err
	}

	return &DeleteFederatedEntryResponse{
		FederatedBundle: &FederatedBundle{
			FederatedBundleSpiffeId: model.SpiffeId,
			FederatedTrustBundle:    model.Bundle,
			Ttl:                     model.Ttl,
		},
	}, db.Commit().Error
}

func (ds *sqlitePlugin) CreateAttestedNodeEntry(
	req *CreateAttestedNodeEntryRequest) (*CreateAttestedNodeEntryResponse, error) {
	entry := req.AttestedNodeEntry
	if entry == nil {
		return nil, errors.New("invalid request: missing attested node")
	}

	expiresAt, err := time.Parse(TimeFormat, entry.CertExpirationDate)
	if err != nil {
		return nil, errors.New("invalid request: missing expiration")
	}

	model := attestedNodeEntry{
		SpiffeId:     entry.BaseSpiffeId,
		DataType:     entry.AttestedDataType,
		SerialNumber: entry.CertSerialNumber,
		ExpiresAt:    expiresAt,
	}

	if err := ds.db.Create(&model).Error; err != nil {
		return nil, err
	}

	return &CreateAttestedNodeEntryResponse{
		AttestedNodeEntry: &AttestedNodeEntry{
			BaseSpiffeId:       model.SpiffeId,
			AttestedDataType:   model.DataType,
			CertSerialNumber:   model.SerialNumber,
			CertExpirationDate: expiresAt.Format(TimeFormat),
		},
	}, nil
}

func (ds *sqlitePlugin) FetchAttestedNodeEntry(
	req *FetchAttestedNodeEntryRequest) (*FetchAttestedNodeEntryResponse, error) {
	var model attestedNodeEntry
	err := ds.db.Find(&model, "spiffe_id = ?", req.BaseSpiffeId).Error
	switch {
	case err == gorm.ErrRecordNotFound:
		return &FetchAttestedNodeEntryResponse{}, nil
	case err != nil:
		return nil, err
	}
	return &FetchAttestedNodeEntryResponse{
		AttestedNodeEntry: &AttestedNodeEntry{
			BaseSpiffeId:       model.SpiffeId,
			AttestedDataType:   model.DataType,
			CertSerialNumber:   model.SerialNumber,
			CertExpirationDate: model.ExpiresAt.Format(TimeFormat),
		},
	}, nil
}

func (ds *sqlitePlugin) FetchStaleNodeEntries(
	*FetchStaleNodeEntriesRequest) (*FetchStaleNodeEntriesResponse, error) {

	var models []attestedNodeEntry
	if err := ds.db.Find(&models, "expires_at < ?", time.Now()).Error; err != nil {
		return nil, err
	}

	resp := &FetchStaleNodeEntriesResponse{
		AttestedNodeEntryList: make([]*AttestedNodeEntry, 0, len(models)),
	}

	for _, model := range models {
		resp.AttestedNodeEntryList = append(resp.AttestedNodeEntryList, &AttestedNodeEntry{
			BaseSpiffeId:       model.SpiffeId,
			AttestedDataType:   model.DataType,
			CertSerialNumber:   model.SerialNumber,
			CertExpirationDate: model.ExpiresAt.Format(TimeFormat),
		})
	}
	return resp, nil
}

func (ds *sqlitePlugin) UpdateAttestedNodeEntry(
	req *UpdateAttestedNodeEntryRequest) (*UpdateAttestedNodeEntryResponse, error) {

	var model attestedNodeEntry

	expiresAt, err := time.Parse(TimeFormat, req.CertExpirationDate)
	if err != nil {
		return nil, err
	}

	db := ds.db.Begin()

	if err := db.Find(&model, "spiffe_id = ?", req.BaseSpiffeId).Error; err != nil {
		db.Rollback()
		return nil, err
	}

	updates := attestedNodeEntry{
		SerialNumber: req.CertSerialNumber,
		ExpiresAt:    expiresAt,
	}

	if err := db.Model(&model).Updates(updates).Error; err != nil {
		db.Rollback()
		return nil, err
	}

	return &UpdateAttestedNodeEntryResponse{
		AttestedNodeEntry: &AttestedNodeEntry{
			BaseSpiffeId:       model.SpiffeId,
			AttestedDataType:   model.DataType,
			CertSerialNumber:   model.SerialNumber,
			CertExpirationDate: model.ExpiresAt.Format(TimeFormat),
		},
	}, db.Commit().Error
}

func (ds *sqlitePlugin) DeleteAttestedNodeEntry(
	req *DeleteAttestedNodeEntryRequest) (*DeleteAttestedNodeEntryResponse, error) {
	db := ds.db.Begin()

	var model attestedNodeEntry

	if err := db.Find(&model, "spiffe_id = ?", req.BaseSpiffeId).Error; err != nil {
		db.Rollback()
		return nil, err
	}

	if err := db.Delete(&model).Error; err != nil {
		db.Rollback()
		return nil, err
	}

	return &DeleteAttestedNodeEntryResponse{
		AttestedNodeEntry: &AttestedNodeEntry{
			BaseSpiffeId:       model.SpiffeId,
			AttestedDataType:   model.DataType,
			CertSerialNumber:   model.SerialNumber,
			CertExpirationDate: model.ExpiresAt.Format(TimeFormat),
		},
	}, db.Commit().Error
}

func (ds *sqlitePlugin) CreateNodeResolverMapEntry(
	req *CreateNodeResolverMapEntryRequest) (*CreateNodeResolverMapEntryResponse, error) {

	entry := req.NodeResolverMapEntry
	if entry == nil {
		return nil, errors.New("Invalid Request: no map entry")
	}

	selector := entry.Selector
	if selector == nil {
		return nil, errors.New("Invalid Request: no selector")
	}

	model := nodeResolverMapEntry{
		SpiffeId: entry.BaseSpiffeId,
		Type:     selector.Type,
		Value:    selector.Value,
	}

	if err := ds.db.Create(&model).Error; err != nil {
		return nil, err
	}

	return &CreateNodeResolverMapEntryResponse{
		NodeResolverMapEntry: &NodeResolverMapEntry{
			BaseSpiffeId: model.SpiffeId,
			Selector: &Selector{
				Type:  model.Type,
				Value: model.Value,
			},
		},
	}, nil
}

func (ds *sqlitePlugin) FetchNodeResolverMapEntry(
	req *FetchNodeResolverMapEntryRequest) (*FetchNodeResolverMapEntryResponse, error) {
	var models []nodeResolverMapEntry

	if err := ds.db.Find(&models, "spiffe_id = ?", req.BaseSpiffeId).Error; err != nil {
		return nil, err
	}

	resp := &FetchNodeResolverMapEntryResponse{
		NodeResolverMapEntryList: make([]*NodeResolverMapEntry, 0, len(models)),
	}

	for _, model := range models {
		resp.NodeResolverMapEntryList = append(resp.NodeResolverMapEntryList, &NodeResolverMapEntry{
			BaseSpiffeId: model.SpiffeId,
			Selector: &Selector{
				Type:  model.Type,
				Value: model.Value,
			},
		})
	}
	return resp, nil
}

func (ds *sqlitePlugin) DeleteNodeResolverMapEntry(
	req *DeleteNodeResolverMapEntryRequest) (*DeleteNodeResolverMapEntryResponse, error) {

	entry := req.NodeResolverMapEntry
	if entry == nil {
		return nil, errors.New("Invalid Request: no map entry")
	}

	tx := ds.db.Begin()

	// if no selector is given, delete all entries with the given spiffe id

	scope := tx.Where("spiffe_id = ?", entry.BaseSpiffeId)

	if selector := entry.Selector; selector != nil {
		scope = scope.Where("type  = ?", selector.Type)
		scope = scope.Where("value = ?", selector.Value)
	}

	var models []nodeResolverMapEntry

	if err := scope.Find(&models).Error; err != nil {
		tx.Rollback()
		return nil, err
	}

	if err := scope.Delete(&nodeResolverMapEntry{}).Error; err != nil {
		tx.Rollback()
		return nil, err
	}

	resp := &DeleteNodeResolverMapEntryResponse{
		NodeResolverMapEntryList: make([]*NodeResolverMapEntry, 0, len(models)),
	}

	for _, model := range models {
		resp.NodeResolverMapEntryList = append(resp.NodeResolverMapEntryList, &NodeResolverMapEntry{
			BaseSpiffeId: model.SpiffeId,
			Selector: &Selector{
				Type:  model.Type,
				Value: model.Value,
			},
		})
	}

	return resp, tx.Commit().Error
}

func (sqlitePlugin) RectifyNodeResolverMapEntries(
	*RectifyNodeResolverMapEntriesRequest) (*RectifyNodeResolverMapEntriesResponse, error) {
	return &RectifyNodeResolverMapEntriesResponse{}, errors.New("Not Implemented")
}

func (ds *sqlitePlugin) CreateRegistrationEntry(
	request *proto.CreateRegistrationEntryRequest) (*proto.CreateRegistrationEntryResponse, error) {

	// TODO: Validations should be done in the ProtoBuf level [https://github.com/spiffe/sri/issues/44]
	if request.RegisteredEntry == nil {
		return nil, errors.New("Invalid request: missing registered entry")
	} else if request.RegisteredEntry.SelectorList == nil || len(request.RegisteredEntry.SelectorList) == 0 {
		return nil, errors.New("Invalid request: missing selector list")
	} else if len(request.RegisteredEntry.SpiffeId) == 0 {
		return nil, errors.New("Invalid request: missing SPIFFE ID")
	} else if request.RegisteredEntry.Ttl < 0 {
		return nil, errors.New("Invalid request: TTL < 0")
	}

	newRegisteredEntry := registeredEntry{
		RegisteredEntryId: uuid.NewV4().String(),
		SpiffeId:          request.RegisteredEntry.SpiffeId,
		ParentId:          request.RegisteredEntry.ParentId,
		Ttl:               request.RegisteredEntry.Ttl,
		// TODO: Add support to Federated Bundles [https://github.com/spiffe/sri/issues/42]
	}

	tx := ds.db.Begin()
	if err := tx.Create(&newRegisteredEntry).Error; err != nil {
		tx.Rollback()
		return nil, err
	}

	for _, registeredSelector := range request.RegisteredEntry.SelectorList {
		newSelector := selector{
			RegisteredEntryId: newRegisteredEntry.RegisteredEntryId,
			Type:              registeredSelector.Type,
			Value:             registeredSelector.Value}

		if err := tx.Create(&newSelector).Error; err != nil {
			tx.Rollback()
			return nil, err
		}
	}

<<<<<<< HEAD
func (sqlitePlugin) CreateRegistrationEntry(
	*CreateRegistrationEntryRequest) (*CreateRegistrationEntryResponse, error) {
	return &CreateRegistrationEntryResponse{}, errors.New("Not Implemented")
}

func (sqlitePlugin) FetchRegistrationEntry(
	*FetchRegistrationEntryRequest) (*FetchRegistrationEntryResponse, error) {
	return &FetchRegistrationEntryResponse{}, errors.New("Not Implemented")
=======
	return &proto.CreateRegistrationEntryResponse{
		RegisteredEntryId: newRegisteredEntry.RegisteredEntryId,
	}, tx.Commit().Error
}

func (ds *sqlitePlugin) FetchRegistrationEntry(
	request *proto.FetchRegistrationEntryRequest) (*proto.FetchRegistrationEntryResponse, error) {

	var fetchedRegisteredEntry registeredEntry
	err := ds.db.Find(&fetchedRegisteredEntry, "registered_entry_id = ?", request.RegisteredEntryId).Error

	switch {
	case err == gorm.ErrRecordNotFound:
		return &proto.FetchRegistrationEntryResponse{}, nil
	case err != nil:
		return nil, err
	}

	var fetchedSelectors []*selector
	ds.db.Model(&fetchedRegisteredEntry).Related(&fetchedSelectors)

	selectors := make([]*proto.Selector, 0, len(fetchedSelectors))

	for _, selector := range fetchedSelectors {
		selectors = append(selectors, &proto.Selector{
			Type:  selector.Type,
			Value: selector.Value})
	}

	return &proto.FetchRegistrationEntryResponse{
		RegisteredEntry: &proto.RegisteredEntry{
			SelectorList: selectors,
			SpiffeId:     fetchedRegisteredEntry.SpiffeId,
			ParentId:     fetchedRegisteredEntry.ParentId,
			Ttl:          fetchedRegisteredEntry.Ttl,
		},
	}, nil
>>>>>>> 06e8a7a2
}

func (sqlitePlugin) UpdateRegistrationEntry(
	*UpdateRegistrationEntryRequest) (*UpdateRegistrationEntryResponse, error) {
	return &UpdateRegistrationEntryResponse{}, errors.New("Not Implemented")
}

func (sqlitePlugin) DeleteRegistrationEntry(
	*DeleteRegistrationEntryRequest) (*DeleteRegistrationEntryResponse, error) {
	return &DeleteRegistrationEntryResponse{}, errors.New("Not Implemented")
}

func (sqlitePlugin) ListParentIDEntries(
	*ListParentIDEntriesRequest) (*ListParentIDEntriesResponse, error) {
	return &ListParentIDEntriesResponse{}, errors.New("Not Implemented")
}

func (sqlitePlugin) ListSelectorEntries(
	*ListSelectorEntriesRequest) (*ListSelectorEntriesResponse, error) {
	return &ListSelectorEntriesResponse{}, errors.New("Not Implemented")
}

func (sqlitePlugin) ListSpiffeEntries(
	*ListSpiffeEntriesRequest) (*ListSpiffeEntriesResponse, error) {
	return &ListSpiffeEntriesResponse{}, errors.New("Not Implemented")
}

<<<<<<< HEAD
//

func (sqlitePlugin) Configure(*sriplugin.ConfigureRequest) (*sriplugin.ConfigureResponse, error) {
	return &sriplugin.ConfigureResponse{}, nil
=======
func (sqlitePlugin) Configure(*common.ConfigureRequest) (*common.ConfigureResponse, error) {
	return &common.ConfigureResponse{}, nil
>>>>>>> 06e8a7a2
}

func (sqlitePlugin) GetPluginInfo(*sriplugin.GetPluginInfoRequest) (*sriplugin.GetPluginInfoResponse, error) {
	return &pluginInfo, nil
}

func New() (DataStore, error) {
	db, err := gorm.Open("sqlite3", ":memory:")
	if err != nil {
		return nil, err
	}

	db.LogMode(true)

	if err := migrateDB(db); err != nil {
		return nil, err
	}

	return &sqlitePlugin{
		db: db,
	}, nil
}

func main() {

	impl, err := New()
	if err != nil {
		panic(err.Error())
	}

	plugin.Serve(&plugin.ServeConfig{
		HandshakeConfig: Handshake,
		Plugins: map[string]plugin.Plugin{
			"datastore": DataStorePlugin{DataStoreImpl: impl},
		},
		GRPCServer: plugin.DefaultGRPCServer,
	})
}<|MERGE_RESOLUTION|>--- conflicted
+++ resolved
@@ -4,19 +4,13 @@
 	"errors"
 	"github.com/hashicorp/go-plugin"
 	"github.com/jinzhu/gorm"
+    "github.com/satori/go.uuid"
 	_ "github.com/jinzhu/gorm/dialects/sqlite"
-<<<<<<< HEAD
 
 	"github.com/spiffe/sri/common/plugin"
     // XXX . is not ideal here
 	. "github.com/spiffe/sri/control_plane/plugins/data_store"
-=======
-	"github.com/satori/go.uuid"
-	common "github.com/spiffe/sri/control_plane/plugins/common/proto"
-	"github.com/spiffe/sri/control_plane/plugins/data_store"
-	proto "github.com/spiffe/sri/control_plane/plugins/data_store/proto"
-	"time"
->>>>>>> 06e8a7a2
+    "time"
 )
 
 var (
@@ -382,7 +376,7 @@
 }
 
 func (ds *sqlitePlugin) CreateRegistrationEntry(
-	request *proto.CreateRegistrationEntryRequest) (*proto.CreateRegistrationEntryResponse, error) {
+	request *CreateRegistrationEntryRequest) (*CreateRegistrationEntryResponse, error) {
 
 	// TODO: Validations should be done in the ProtoBuf level [https://github.com/spiffe/sri/issues/44]
 	if request.RegisteredEntry == nil {
@@ -421,30 +415,20 @@
 		}
 	}
 
-<<<<<<< HEAD
-func (sqlitePlugin) CreateRegistrationEntry(
-	*CreateRegistrationEntryRequest) (*CreateRegistrationEntryResponse, error) {
-	return &CreateRegistrationEntryResponse{}, errors.New("Not Implemented")
-}
-
-func (sqlitePlugin) FetchRegistrationEntry(
-	*FetchRegistrationEntryRequest) (*FetchRegistrationEntryResponse, error) {
-	return &FetchRegistrationEntryResponse{}, errors.New("Not Implemented")
-=======
-	return &proto.CreateRegistrationEntryResponse{
+	return &CreateRegistrationEntryResponse{
 		RegisteredEntryId: newRegisteredEntry.RegisteredEntryId,
 	}, tx.Commit().Error
 }
 
 func (ds *sqlitePlugin) FetchRegistrationEntry(
-	request *proto.FetchRegistrationEntryRequest) (*proto.FetchRegistrationEntryResponse, error) {
+	request *FetchRegistrationEntryRequest) (*FetchRegistrationEntryResponse, error) {
 
 	var fetchedRegisteredEntry registeredEntry
 	err := ds.db.Find(&fetchedRegisteredEntry, "registered_entry_id = ?", request.RegisteredEntryId).Error
 
 	switch {
 	case err == gorm.ErrRecordNotFound:
-		return &proto.FetchRegistrationEntryResponse{}, nil
+		return &FetchRegistrationEntryResponse{}, nil
 	case err != nil:
 		return nil, err
 	}
@@ -452,23 +436,22 @@
 	var fetchedSelectors []*selector
 	ds.db.Model(&fetchedRegisteredEntry).Related(&fetchedSelectors)
 
-	selectors := make([]*proto.Selector, 0, len(fetchedSelectors))
+	selectors := make([]*Selector, 0, len(fetchedSelectors))
 
 	for _, selector := range fetchedSelectors {
-		selectors = append(selectors, &proto.Selector{
+		selectors = append(selectors, &Selector{
 			Type:  selector.Type,
 			Value: selector.Value})
 	}
 
-	return &proto.FetchRegistrationEntryResponse{
-		RegisteredEntry: &proto.RegisteredEntry{
+	return &FetchRegistrationEntryResponse{
+		RegisteredEntry: &RegisteredEntry{
 			SelectorList: selectors,
 			SpiffeId:     fetchedRegisteredEntry.SpiffeId,
 			ParentId:     fetchedRegisteredEntry.ParentId,
 			Ttl:          fetchedRegisteredEntry.Ttl,
 		},
 	}, nil
->>>>>>> 06e8a7a2
 }
 
 func (sqlitePlugin) UpdateRegistrationEntry(
@@ -496,15 +479,8 @@
 	return &ListSpiffeEntriesResponse{}, errors.New("Not Implemented")
 }
 
-<<<<<<< HEAD
-//
-
 func (sqlitePlugin) Configure(*sriplugin.ConfigureRequest) (*sriplugin.ConfigureResponse, error) {
 	return &sriplugin.ConfigureResponse{}, nil
-=======
-func (sqlitePlugin) Configure(*common.ConfigureRequest) (*common.ConfigureResponse, error) {
-	return &common.ConfigureResponse{}, nil
->>>>>>> 06e8a7a2
 }
 
 func (sqlitePlugin) GetPluginInfo(*sriplugin.GetPluginInfoRequest) (*sriplugin.GetPluginInfoResponse, error) {
